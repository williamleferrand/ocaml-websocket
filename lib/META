version = "0.5"
description = "Websocket library for Lwt"
<<<<<<< HEAD
requires = "lwt lwt.syntax cryptokit cohttp.lwt ocplib-endian"
=======
requires = "lwt lwt.syntax cryptokit cohttp.lwt"
>>>>>>> 96f57db8
archive(byte) = "websocket.cma"
archive(byte, plugin) = "websocket.cma"
archive(native) = "websocket.cmxa"
archive(native, plugin) = "websocket.cmxs"
exists_if = "websocket.cma"<|MERGE_RESOLUTION|>--- conflicted
+++ resolved
@@ -1,10 +1,8 @@
 version = "0.5"
 description = "Websocket library for Lwt"
-<<<<<<< HEAD
+
 requires = "lwt lwt.syntax cryptokit cohttp.lwt ocplib-endian"
-=======
-requires = "lwt lwt.syntax cryptokit cohttp.lwt"
->>>>>>> 96f57db8
+
 archive(byte) = "websocket.cma"
 archive(byte, plugin) = "websocket.cma"
 archive(native) = "websocket.cmxa"
